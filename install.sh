#!/bin/bash
repo=motors-sync
repo_path="$(cd "$(dirname "$0")" && pwd)"

# Exit if root
if [ "$(id -u)" = "0" ]; then
    echo "Script must run from non-root !!!"
    exit
fi

module_name=motors_sync.py
module_path=~/klipper/klippy/extras/
cfg_incl_path=~/printer_data/config/printer.cfg

# Linking
ln -sf "$repo_path/$module_name" $module_path

# Include [force_move] in printer.cfg
if [ -f "$cfg_incl_path" ]; then
    if ! grep -q "^\[force_move\]$" "$cfg_incl_path"; then
        sudo service klipper stop
        sed -i "1i\enable_force_move: True" "$cfg_incl_path"
        sed -i "1i\[force_move\]" "$cfg_incl_path"

        sudo service klipper start
    else
        echo "Including [force_move] aborted, [force_move] already exists in $cfg_incl_path"
    fi
fi

blk_path=~/printer_data/config/moonraker.conf
# Include update block in moonraker.conf
if [ -f "$blk_path" ]; then
    if ! grep -q "^\[update_manager $repo\]$" "$blk_path"; then
        read -p " Do you want to install updater? (y/n): " answer
        if [ "$answer" != "${answer#[Yy]}" ]; then
          sudo service moonraker stop
          sed -i "\$a \ " "$blk_path"
          sed -i "\$a [update_manager $repo]" "$blk_path"
          sed -i "\$a type: git_repo" "$blk_path"
          sed -i "\$a path: $repo_path" "$blk_path"
          sed -i "\$a origin: https://github.com/MRX8024/$repo.git" "$blk_path"
<<<<<<< HEAD
          sed -i "\$a primary_branch: main" "$blk_path"
=======
          sed -i "\$a primary_branch: dev" "$blk_path"
>>>>>>> 37f89d21
          sed -i "\$a managed_services: klipper" "$blk_path"
          # echo "Including [update_manager] to $blk_path successfully complete"
          sudo service moonraker start
        else
          echo "Installing updater aborted"
        fi
    else
        echo "Including [update_manager] aborted, [update_manager] already exists in $blk_path"
    fi
fi

sudo apt update
sudo apt install libatlas-base-dev libopenblas-dev
sudo ~/klippy-env/bin/pip install -r "$repo_path/"wiki/requirements.txt<|MERGE_RESOLUTION|>--- conflicted
+++ resolved
@@ -40,11 +40,7 @@
           sed -i "\$a type: git_repo" "$blk_path"
           sed -i "\$a path: $repo_path" "$blk_path"
           sed -i "\$a origin: https://github.com/MRX8024/$repo.git" "$blk_path"
-<<<<<<< HEAD
           sed -i "\$a primary_branch: main" "$blk_path"
-=======
-          sed -i "\$a primary_branch: dev" "$blk_path"
->>>>>>> 37f89d21
           sed -i "\$a managed_services: klipper" "$blk_path"
           # echo "Including [update_manager] to $blk_path successfully complete"
           sudo service moonraker start

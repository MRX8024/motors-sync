--- conflicted
+++ resolved
@@ -1,770 +1,525 @@
-# Motors synchronization script
-#
-# Copyright (C) 2024  Maksim Bolgov <maksim8024@gmail.com>
-#
-# This file may be distributed under the terms of the GNU GPLv3 license.
-import os, logging, time, itertools
-import numpy as np
-from . import z_tilt
-
-<<<<<<< HEAD
-MEASURE_DELAY = 0.25        # Delay between damped oscillations and measurement
-=======
-MEASURE_DELAY = 0.05        # Delay between damped oscillations and measurement
->>>>>>> 37f89d21
-AXES_LEVEL_DELTA = 2000     # Magnitude difference between axes
-MEDIAN_FILTER_WINDOW = 3    # Number of window lines
-
-class MotorsSync:
-    def __init__(self, config):
-        self.config = config
-        self.printer = config.get_printer()
-        self.gcode = self.printer.lookup_object('gcode')
-        self.gcode_move = self.printer.load_object(config, 'gcode_move')
-        self.force_move = self.printer.load_object(config, 'force_move')
-        self.stepper_en = self.printer.load_object(config, 'stepper_enable')
-<<<<<<< HEAD
-        self.printer.register_event_handler("klippy:connect", self.handler)
-        self.status = z_tilt.ZAdjustStatus(self.printer)
-        # Read config
-        self.accel_chip = self._get_chip()
-        self.microsteps = self.config.getint('microsteps', default=16, minval=2, maxval=32)
-        self.steps_coeff = self.config.getint('steps_coeff', default=999999, minval=5000, maxval=999999)
-        self.fast_threshold = self.config.getint('fast_threshold', default=999999, minval=0, maxval=999999)
-=======
-        self.printer.register_event_handler("klippy:connect", self._handle_connect)
-        self.status = z_tilt.ZAdjustStatus(self.printer)
-        # Read config
-        self.axes, self.do_level = self._init_axes()
-        self.accel_chips = self._init_chips()
-        self.microsteps = self.config.getint('microsteps', default=16, minval=2, maxval=32)
-        self.solve_model, self.model_coeffs, self.extra_solve_model, self.extra_model_coeffs = self._init_model()
-        self.max_step_size = self.config.getint('max_step_size', default=5, minval=1, maxval=self.microsteps)
->>>>>>> 37f89d21
-        self.retry_tolerance = self.config.getint('retry_tolerance', default=999999, minval=0, maxval=999999)
-        self.max_retries = self.config.getint('retries', default=0, minval=0, maxval=10)
-        self.debug = self.config.getboolean('debug', default=False)
-        # Register commands
-        self.gcode.register_command('SYNC_MOTORS', self.cmd_RUN_SYNC, desc='Start 4WD synchronization')
-        self.gcode.register_command('SYNC_MOTORS_CALIBRATE', self.cmd_CALIBRATE_SYNC, desc='Calibrate synchronization')
-        # Variables
-<<<<<<< HEAD
-        rotation_distance = int(round(self.config.getsection('stepper_x').getfloat('rotation_distance')))
-        steps_per_rotation = int(self.config.getsection('stepper_x').getint('full_steps_per_rotation', 200))
-        self.move_len = rotation_distance / steps_per_rotation / self.microsteps
-=======
->>>>>>> 37f89d21
-
-    def _handle_connect(self):
-        self.toolhead = self.printer.lookup_object('toolhead')
-        self.travel_speed = self.toolhead.max_velocity / 2
-        self.travel_accel = min(self.toolhead.max_accel, 5000)
-
-    def lookup_config(self, section, section_entries, force_back=None):
-        out = []
-        section = self.config.getsection(section)
-        for value in section_entries:
-            try:
-                out.append(float(section.get(value, force_back)))
-            except:
-                out.append(section.get(value, force_back))
-        if None in out: raise
-        return out[0] if len(out) == 1 else out
-
-    def _init_axes(self):
-        valid_axes = ['X', 'Y']
-        kin = self.lookup_config('printer', ['kinematics'])
-        if kin == 'corexy':
-            do_level = True
-            axes = [a.upper() for a in self.config.getlist('axes', count=2, default=['x', 'y'])]
-        elif kin == 'cartesian':
-            do_level = False
-            axes = [a.upper() for a in self.config.getlist('axes')]
-        else:
-            raise self.config.error(f"Not supported kinematics '{kin}'")
-        if any([axis not in valid_axes for axis in axes]):
-            raise self.config.error('Invalid axes parameter')
-        return axes, do_level
-
-    def _init_chips(self):
-        chips = {}
-        for axis in self.axes:
-            chips[axis] = self.config.get(f'accel_chip_{axis.lower()}')
-        return chips
-
-    def _init_model(self):
-        pol_models = ['linear', 'quadratic', 'cubic', 'quartic', 'quintic',
-                  'sextic', 'septimic', 'octic', 'nonic', 'decic']
-        model = self.config.get('model', 'linear').lower()
-        coeffs = [chr(97 + i) for i in range(len(pol_models) + 1)]
-        coeffs_val = [float(arg) for arg in self.config.get('model_coeffs', '20000, 0').split(',')]
-        extra_model = self.config.get('extra_model', '').lower()
-        extra_coeffs_val = [float(arg) for arg in self.config.get('extra_model_coeffs', '0').split(',')]
-        model_coeffs = {arg: float(val) for arg, val in zip(coeffs, coeffs_val)}
-        supp_models = {
-            'power': {'args': {'count': 2, 'a': None}, 'func': self.power_model},
-            'root': {'args': {'count': 2, 'a': 0}, 'func': self.root_model},
-            'hyperbolic': {'args': {'count': 2, 'a': 0}, 'func': self.hyperbolic_model},
-            'exponential': {'args': {'count': 3, 'a': 0}, 'func': self.exponential_model}
-        }
-        for i, name in enumerate(pol_models, 2):
-            supp_models[name] = {'args': {'count': i, 'a': None}, 'func': self.polynomial_model}
-        if model in supp_models:
-            config = supp_models[model]
-            if len(model_coeffs) == config['args']['count']:
-                if config['args']['a'] == model_coeffs['a']:
-                    raise self.config.error(f"Coefficient 'a' cannot be zero for a {model} model")
-                return config['func'], list(model_coeffs.values()), extra_model, extra_coeffs_val
-            else:
-                raise self.config.error(f"{model.capitalize()}"
-                                        f" model requires {config['args']['count']} coefficients")
-        else:
-            raise self.config.error(f"Invalid model '{model}'")
-
-<<<<<<< HEAD
-    def lookup_config(self, section, section_entries, force_back='empty'):
-        out = []
-        section = self.config.getsection(section)
-        for value in section_entries:
-            try:
-                out.append(float(section.get(value, force_back)))
-            except:
-                out.append(section.get(value, force_back))
-        if 'empty' in out: raise
-        return out[0] if len(out) == 1 else out
-
-    def _get_chip(self):
-        try:
-            return self.config.get('accel_chip')
-        except:
-            return self.lookup_config('resonance_tester', ['accel_chip'])
-=======
-    def polynomial_model(self, fx):
-        if self.extra_solve_model:
-            extra_sol = np.roots([*self.extra_model_coeffs[:-1],
-                                  self.extra_model_coeffs[-1] - fx])
-            sol = np.roots([*self.model_coeffs[:-1], self.model_coeffs[-1] - fx])
-            closest = min(sol.real, key=lambda y: abs(y - max(extra_sol)))
-            return closest
-        else:
-            sol = np.roots([*self.model_coeffs[:-1], self.model_coeffs[-1] - fx])
-            return max(sol.real)
-
-    def power_model(self, fx):
-        a, b = self.model_coeffs
-        return (fx / a) ** (1 / b)
-
-    def root_model(self, fx):
-        a, b = self.model_coeffs
-        return (fx**2 - 2*b*fx + b**2) / a**2
-
-    def hyperbolic_model(self, fx):
-        a, b = self.model_coeffs
-        return a / (fx - b)
-
-    def exponential_model(self, fx):
-        a, b, c = self.model_coeffs
-        return np.log((fx - c) / a) / b
->>>>>>> 37f89d21
-
-    def _send(self, params):
-        self.gcode._process_commands([params], False)
-
-    def _stepper_switch(self, stepper, mode):
-        self.stepper_en.motor_debug_enable(stepper, mode)
-
-    def _stepper_move(self, stepper, dist):
-<<<<<<< HEAD
-        self.force_move.manual_move(stepper, dist, 100, 5000)
-
-    def _static_measure(self):
-        # Measure static vibrations
-        aclient = self.chip_config.start_internal_client()
-        time.sleep(0.250)
-        aclient.finish_measurements()
-        # Init data
-        vect = np.mean(np.array([
-            [sample.accel_x,sample.accel_y,sample.accel_z]
-            for sample in aclient.get_samples()]), axis=0)
-        # Calculate static and find z axis for future exclude
-        self.z_axis = np.abs(vect[0:]).argmax()
-        xy_vect = np.delete(vect, self.z_axis, axis=0)
-        self.static_data = round(np.linalg.norm(xy_vect, axis=0), 2)
-
-    def _buzz(self, stepper):
-        # Fading oscillations
-        lookup_sec_stepper = self.force_move._lookup_stepper({'STEPPER': stepper + '1'})
-        self._stepper_switch(stepper, 0)
-        for i in reversed(range(0, int(0.4 / self.move_len))):
-            dist = round((self.move_len * 4 * i), 4)
-=======
-        self.force_move.manual_move(stepper, dist, 100, self.travel_accel)
-
-    def _buzz(self, axis):
-        # Fading oscillations
-        move_len = self.motion[axis]['move_len']
-        lookup_sec_stepper = self.motion[axis]['lookuped_steppers'][1]
-        self._stepper_switch(self.motion[axis]['stepper'], 0)
-        for i in reversed(range(0, int(0.4 / move_len))):
-            dist = round((move_len * 4 * i), 4)
->>>>>>> 37f89d21
-            self._stepper_move(lookup_sec_stepper, dist)
-            self._stepper_move(lookup_sec_stepper, -dist)
-
-    def _calc_magnitude(self, aclient):
-        # Calculate impact magnitude
-<<<<<<< HEAD
-        vect = np.array([[sample.accel_x, sample.accel_y, sample.accel_z]
-                         for sample in aclient.get_samples()])
-        xy_vect = np.delete(vect, self.z_axis, axis=1)
-        # Add window mean filter
-        magnitude = []
-        for i in range(int(MEDIAN_FILTER_WINDOW / 2), len(xy_vect) - int(MEDIAN_FILTER_WINDOW / 2)):
-            filtered_xy_vect = (np.median([xy_vect[i-int(MEDIAN_FILTER_WINDOW / 2)],
-                                xy_vect[i], xy_vect[i+int(MEDIAN_FILTER_WINDOW / 2)]], axis=0))
-            magnitude.append(np.linalg.norm(filtered_xy_vect))
-        # Return avg of 5 max magnitudes with deduction static
-        magnitude = np.mean(np.sort(magnitude)[-5:])
-        return round(magnitude - self.static_data, 2)
-
-    def _measure(self, stepper, buzz=True):
-        # Measure the impact
-        if buzz: self._buzz(stepper)
-        self._stepper_switch(stepper, 0)
-        time.sleep(MEASURE_DELAY)
-        aclient = self.chip_config.start_internal_client()
-        self._stepper_switch(stepper, 1)
-        aclient.finish_measurements()
-        return self._calc_magnitude(aclient)
-
-    def _prestart(self):
-        # Homing and going to center
-        now = self.printer.get_reactor().monotonic()
-        kin_status = self.toolhead.get_kinematics().get_status(now)
-        center = []
-        for axis in self.axes:
-            stepper = 'stepper_' + axis.lower()
-            min, max = self.lookup_config(stepper, ['position_min', 'position_max'], 0)
-            center.append(min + ((max - min) / 2))
-        if ''.join(self.axes).lower() not in kin_status['homed_axes']:
-            self._send(f"G28 {' '.join(self.axes).upper()}")
-        self.toolhead.manual_move([center[0], center[1], None], self.travel_speed)
-        self.toolhead.wait_moves()
-
-    def _axes_level(self):
-        # Axes leveling by magnitude
-        main_axis = self.motion['max_axis']
-        sec_axis = self.motion['min_axis']
-        init_max_magnitude = self.motion[main_axis]['new_magnitude']
-        init_min_magnitude = self.motion[sec_axis]['init_magnitude']
-        delta = round(init_max_magnitude - init_min_magnitude, 2)
-        if delta > AXES_LEVEL_DELTA:
-            self.gcode.respond_info(f'Start axes level, delta: {delta}')
-            m = self.motion[main_axis]
-            force_exit = False
-            while True:
-                if not m['move_dir'][1]:
-                    self._detect_move_dir(main_axis)
-                buzz = False if self.fast_threshold and m['magnitude'] > self.fast_threshold else True
-                delta = (m['magnitude'] - init_min_magnitude)
-                m['moving_msteps'] = max(int(delta / self.steps_coeff), 1)
-                self._stepper_move(m['lookup_stepper'], m['moving_msteps'] * self.move_len * m['move_dir'][0])
-                m['actual_msteps'] += m['moving_msteps'] * m['move_dir'][0]
-                m['new_magnitude'] = self._measure(m['stepper'], buzz)
-                if self.respond:
-                    self.gcode.respond_info(f"{main_axis.upper()}-New magnitude: {m['new_magnitude']} on "
-                                            f"{m['moving_msteps'] * m['move_dir'][0]}/{self.microsteps} step move")
-                if m['new_magnitude'] > m['magnitude']:
-                    self._stepper_move(m['lookup_stepper'], m['moving_msteps'] * self.move_len * m['move_dir'][0] * -1)
-                    m['actual_msteps'] -= m['moving_msteps'] * m['move_dir'][0]
-                    if self.retry_tolerance and m['magnitude'] > self.retry_tolerance:
-                        self.motion['retries'] += 1
-                        if self.motion['retries'] > self.max_retries:
-                            self.gcode.respond_info(
-                                f"{main_axis.upper()} Motors adjusted by {m['actual_msteps']}/"
-                                f"{self.microsteps} step, magnitude {m['init_magnitude']} --> {m['magnitude']}")
-                            raise self.gcode.error('Too many retries')
-                        self.gcode.respond_info(
-                            f"Retries: {self.motion['retries']}/{self.max_retries} Data in loop is incorrect! ")
-                        m['move_dir'][1] = 0
-                        continue
-                    force_exit = True
-                delta = round(m['new_magnitude'] - init_min_magnitude, 2)
-                if delta < AXES_LEVEL_DELTA or m['new_magnitude'] < init_min_magnitude or force_exit:
-                    m['magnitude'] = m['new_magnitude']
-                    if self.respond: self.gcode.respond_info(
-                        f"Axes are leveled: {main_axis.upper()}: {init_max_magnitude} --> "
-                        f"{m['new_magnitude']} {sec_axis.upper()}: {init_min_magnitude}, delta: {delta}")
-                    # Measure new shifted magnitude on second axis
-                    self.motion[sec_axis]['magnitude'] = self._measure(self.motion[sec_axis]['stepper'], True)
-                    if self.respond:
-                        self.gcode.respond_info(f"{sec_axis.upper()}-New magnitude: {self.motion[sec_axis]['magnitude']}")
-=======
-        if self.debug: start_time = time.perf_counter()
-        vect = np.array([[sample.accel_x, sample.accel_y, sample.accel_z]
-                         for sample in aclient.get_samples()])
-        cut = np.mean(vect[0:100, :], axis=0)
-        z_axis = np.abs(cut).argmax()
-        static = np.linalg.norm(cut[np.arange(3) != z_axis])
-        xy_vect = np.delete(vect, z_axis, axis=1)
-        # Add window mean filter
-        half_window = MEDIAN_FILTER_WINDOW // 2
-        magnitudes = np.linalg.norm(np.array(np.median(
-            [xy_vect[i - half_window:i + half_window + 1]
-             for i in range(half_window, len(xy_vect) - half_window)], axis=1)), axis=1)
-        # Return avg of 5 max magnitudes with deduction static
-        magnitude = np.mean(np.sort(magnitudes)[-5:])
-        if self.debug:
-            total_time = time.perf_counter()
-            self.gcode.respond_info(f'Static: {static:.2f}, calc time: {total_time - start_time:.6f} sec')
-        return np.around(magnitude - static, 2)
-
-    def _measure(self, axis, buzz=True):
-        # Measure the impact
-        stepper = self.motion[axis]['stepper']
-        if buzz: self._buzz(axis)
-        self._stepper_switch(stepper, 1)
-        self._stepper_switch(stepper, 0)
-        aclient = self.motion[axis]['chip_config'].start_internal_client()
-        self.toolhead.dwell(MEASURE_DELAY)
-        self._stepper_switch(stepper, 1)
-        self.toolhead.dwell(MEASURE_DELAY)
-        aclient.finish_measurements()
-        return self._calc_magnitude(aclient)
-
-    def _homing(self):
-        # Homing and going to center
-        now = self.printer.get_reactor().monotonic()
-        kin_status = self.toolhead.get_kinematics().get_status(now)
-        center = {}
-        for axis in self.axes:
-            stepper = 'stepper_' + axis.lower()
-            min_pos, max_pos = self.lookup_config(stepper, ['position_min', 'position_max'], 0)
-            center[axis] = min_pos + (max_pos - min_pos) / 2
-        if ''.join(self.axes).lower() not in kin_status['homed_axes']:
-            self._send(f"G28 {' '.join(self.axes)}")
-        self._send(f"G0 {' '.join(f'{axis}{pos}' for axis, pos in center.items())}")
-        self.toolhead.wait_moves()
-
-    def _detect_move_dir(self, axis):
-        # Determine movement direction
-        m = self.motion[axis]
-        self._stepper_move(m['lookuped_steppers'][0], m['move_msteps'] * m['move_len'])
-        m['actual_msteps'] += m['move_msteps']
-        m['new_magnitude'] = self._measure(axis, True)
-        self.gcode.respond_info(f"{axis}-New magnitude: {m['new_magnitude']} "
-                                f"on {m['move_dir'][0] * m['move_msteps']}/{self.microsteps} step move")
-        m['move_dir'] = [-1, 'Backward'] if (m['new_magnitude'] > m['magnitude']) else [1, 'Forward']
-        self.gcode.respond_info(f"{axis}-Movement direction: {m['move_dir'][1]}")
-        m['magnitude'] = m['new_magnitude']
-
-    def _axes_level(self, min_ax, max_ax):
-        # Axes leveling by magnitude
-        m = self.motion[max_ax]
-        s = self.motion[min_ax]
-        delta = round(m['init_magnitude'] - s['init_magnitude'], 2)
-        if delta > AXES_LEVEL_DELTA:
-            self.gcode.respond_info(f'Start axes level, delta: {delta}')
-            force_exit = False
-            while True:
-                if not m['move_dir'][1]:
-                    self._detect_move_dir(max_ax)
-                delta = int(self.solve_model(m['magnitude']) - self.solve_model(s['magnitude']))
-                m['move_msteps'] = min(max(delta, 1), self.max_step_size)
-                self._stepper_move(m['lookuped_steppers'][0], m['move_msteps'] * m['move_len'] * m['move_dir'][0])
-                m['actual_msteps'] += m['move_msteps'] * m['move_dir'][0]
-                m['new_magnitude'] = self._measure(max_ax, True)
-                self.gcode.respond_info(f"{max_ax}-New magnitude: {m['new_magnitude']} on"
-                                        f" {m['move_msteps'] * m['move_dir'][0]}/{self.microsteps} step move")
-                if m['new_magnitude'] > m['magnitude']:
-                    self._stepper_move(m['lookuped_steppers'][0], m['move_msteps']
-                                       * m['move_len'] * m['move_dir'][0] * -1)
-                    m['actual_msteps'] -= m['move_msteps'] * m['move_dir'][0]
-                    if self.retry_tolerance and m['magnitude'] > self.retry_tolerance:
-                        self.retries += 1
-                        if self.retries > self.max_retries:
-                            self.gcode.respond_info(
-                                f"{max_ax} Motors adjusted by {m['actual_msteps']}/"
-                                f"{self.microsteps} step, magnitude {m['init_magnitude']} --> {m['magnitude']}")
-                            raise self.gcode.error('Too many retries')
-                        self.gcode.respond_info(
-                            f"Retries: {self.retries}/{self.max_retries} Data in loop is incorrect! ")
-                        m['move_dir'][1] = ''
-                        continue
-                    force_exit = True
-                delta = round(m['new_magnitude'] - s['init_magnitude'], 2)
-                if delta < AXES_LEVEL_DELTA or m['new_magnitude'] < s['init_magnitude'] or force_exit:
-                    m['magnitude'] = m['new_magnitude']
-                    self.gcode.respond_info(f"Axes are leveled: {max_ax}: {m['init_magnitude']} --> "
-                                            f"{m['new_magnitude']} {min_ax}: {s['init_magnitude']}, delta: {delta}")
-                    # Measure new shifted magnitude on sond axis
-                    s['magnitude'] = self._measure(min_ax, True)
-                    self.gcode.respond_info(f"{min_ax}-New magnitude: {s['magnitude']}")
->>>>>>> 37f89d21
-                    return
-                m['magnitude'] = m['new_magnitude']
-                continue
-
-<<<<<<< HEAD
-    def _detect_move_dir(self, axis):
-        # Determine movement direction
-        self._stepper_move(self.motion[axis]['lookup_stepper'], self.motion[axis]['moving_msteps'] * self.move_len)
-        self.motion[axis]['actual_msteps'] += self.motion[axis]['moving_msteps']
-        self.motion[axis]['new_magnitude'] = self._measure(self.motion[axis]['stepper'], True)
-        if self.respond: self.gcode.respond_info(
-            f"{axis.upper()}-New magnitude: {self.motion[axis]['new_magnitude']}"
-            f" on {self.motion[axis]['move_dir'][0] * self.motion[axis]['moving_msteps']}/{self.microsteps} step move")
-        self.motion[axis]['move_dir'] = [-1, 'Backward'] if (self.motion[axis]['new_magnitude']
-                                                             > self.motion[axis]['magnitude']) else [1, 'Forward']
-        if self.respond: self.gcode.respond_info(f"{axis.upper()}-Movement direction: {self.motion[axis]['move_dir'][1]}")
-        self.motion[axis]['magnitude'] = self.motion[axis]['new_magnitude']
-
-    def _final_sync(self):
-        # Axes calibration to zero magnitude
-        if self.motion['min_axis'] == self.axes[-1]: self.axes.reverse()
-        for axis in itertools.cycle(self.axes):
-            m = self.motion[axis]
-            if not m['out_msg']:
-                if not m['move_dir'][1]: self._detect_move_dir(axis)
-                buzz = False if self.fast_threshold and m['magnitude'] > self.fast_threshold else True
-                m['moving_msteps'] = max(int(m['magnitude'] / self.steps_coeff), 1)
-                self._stepper_move(m['lookup_stepper'], m['moving_msteps'] * self.move_len * m['move_dir'][0])
-                m['actual_msteps'] += m['moving_msteps'] * m['move_dir'][0]
-                m['new_magnitude'] = self._measure(m['stepper'], buzz)
-                if self.respond: self.gcode.respond_info(
-                    f"{axis.upper()}-New magnitude: {m['new_magnitude']}"
-                    f" on {m['moving_msteps'] * m['move_dir'][0]}/{self.microsteps} step move")
-                if m['new_magnitude'] > m['magnitude']:
-                    self._stepper_move(m['lookup_stepper'], m['moving_msteps'] * self.move_len * m['move_dir'][0] * -1)
-                    m['actual_msteps'] -= m['moving_msteps'] * m['move_dir'][0]
-                    if self.retry_tolerance and m['magnitude'] > self.retry_tolerance:
-                        self.motion['retries'] += 1
-                        if self.motion['retries'] > self.max_retries:
-                            self.gcode.respond_info(
-                                f"{axis.upper()} Motors adjusted by {m['actual_msteps']}/{self.microsteps}"
-                                f" step, magnitude {m['init_magnitude']} --> {m['magnitude']}")
-                            raise self.gcode.error('Too many retries')
-                        if self.respond: self.gcode.respond_info(
-                            f"{axis.upper()} Retries: {self.motion['retries']}/{self.max_retries} Back on last magnitude:"
-                            f" {m['magnitude']} on {m['actual_msteps']}/{self.microsteps} step to reach {self.retry_tolerance}")
-                        m['move_dir'][1] = 0
-                        continue
-                    m['out_msg'] = (f"{axis.upper()}-Motors adjusted by {m['actual_msteps']}/"
-=======
-    def _final_sync(self, max_ax):
-        # Axes calibration to zero magnitude
-        axes = self.axes[::-1] if max_ax == self.axes[0] else self.axes
-        for axis in itertools.cycle(axes):
-            m = self.motion[axis]
-            if not m['out_msg']:
-                if not m['move_dir'][1]:
-                    self._detect_move_dir(axis)
-                m['move_msteps'] = min(max(int(self.solve_model(m['magnitude'])), 1), self.max_step_size)
-                self._stepper_move(m['lookuped_steppers'][0], m['move_msteps'] * m['move_len'] * m['move_dir'][0])
-                m['actual_msteps'] += m['move_msteps'] * m['move_dir'][0]
-                m['new_magnitude'] = self._measure(axis, True)
-                self.gcode.respond_info(f"{axis}-New magnitude: {m['new_magnitude']} on "
-                                        f"{m['move_msteps'] * m['move_dir'][0]}/{self.microsteps} step move")
-                if m['new_magnitude'] > m['magnitude']:
-                    # Move on previous microstep
-                    self._stepper_move(m['lookuped_steppers'][0],
-                                       m['move_msteps'] * m['move_len'] * m['move_dir'][0] * -1)
-                    m['actual_msteps'] -= m['move_msteps'] * m['move_dir'][0]
-                    if self.retry_tolerance and m['magnitude'] > self.retry_tolerance:
-                        self.retries += 1
-                        if self.retries > self.max_retries:
-                            self.gcode.respond_info(
-                                f"{axis} Motors adjusted by {m['actual_msteps']}/{self.microsteps}"
-                                f" step, magnitude {m['init_magnitude']} --> {m['magnitude']}")
-                            raise self.gcode.error('Too many retries')
-                        self.gcode.respond_info(
-                            f"{axis} Retries: {self.retries}/{self.max_retries} Back on last magnitude: {m['magnitude']}"
-                            f" on {m['actual_msteps']}/{self.microsteps} step to reach {self.retry_tolerance}")
-                        m['move_dir'][1] = ''
-                        continue
-                    m['out_msg'] = (f"{axis}-Motors adjusted by {m['actual_msteps']}/"
->>>>>>> 37f89d21
-                                f"{self.microsteps} step, magnitude {m['init_magnitude']} --> {m['magnitude']}")
-                    continue
-                m['magnitude'] = m['new_magnitude']
-            else:
-<<<<<<< HEAD
-                if self.motion[self.axes[0]]['out_msg'] and self.motion[self.axes[1]]['out_msg']: break
-
-    def cmd_RUN_SYNC(self, gcmd):
-        self.axes = ['x', 'y']
-        self.status.reset()
-        # Live variables
-        accel_chip = gcmd.get('ACCEL_CHIP', self.accel_chip)
-        self.chip_config = self.printer.lookup_object(accel_chip)
-        self.steps_coeff = gcmd.get_int('STEPS_COEFF', self.steps_coeff, minval=5000, maxval=999999)
-        self.fast_threshold = gcmd.get_int('FAST_THRESHOLD', self.fast_threshold, minval=0, maxval=999999)
-        self.retry_tolerance = gcmd.get_int('RETRY_TOLERANCE', self.retry_tolerance, minval=0, maxval=999999)
-        self.max_retries = gcmd.get_int('RETRIES', self.max_retries, minval=0, maxval=10)
-        # Run
-        self._prestart()
-        self._static_measure()
-        self.motion = {}
-        if self.respond: self.gcode.respond_info('Motors synchronization started')
-        # Init axes
-        for axis in self.axes:
-            self.motion[axis] = {}
-            self.motion[axis]['stepper'] = 'stepper_' + axis.lower()
-            self.motion[axis]['lookup_stepper'] = self.force_move._lookup_stepper({'STEPPER': self.motion[axis]['stepper']})
-            self.motion[axis]['init_magnitude'] = self._measure(self.motion[axis]['stepper'], True)
-            self.motion[axis]['magnitude'] = self.motion[axis]['init_magnitude']
-            self.motion[axis]['new_magnitude'] = 0
-            self.motion[axis]['move_dir'] = [1, 'Forward']
-            self.motion[axis]['moving_msteps'] = max(int(self.motion[axis]['magnitude'] / self.steps_coeff), 1)
-            self.motion[axis]['actual_msteps'] = 0
-            self.motion[axis]['out_msg'] = ''
-            if self.respond: self.gcode.respond_info(f"{axis.upper()}-Initial magnitude: {self.motion[axis]['init_magnitude']}")
-        self.motion['retries'] = 0
-        self.motion['max_axis'] = max(self.motion, key=lambda level: self.motion[level]['init_magnitude'] if isinstance(
-            self.motion[level], dict) and 'init_magnitude' in self.motion[level] else float('-inf'))
-        self.motion['min_axis'] = min(self.motion, key=lambda level: self.motion[level]['init_magnitude'] if isinstance(
-            self.motion[level], dict) and 'init_magnitude' in self.motion[level] else float('inf'))
-        self._detect_move_dir(self.motion['max_axis'])
-        self.motion[self.motion['min_axis']]['move_dir'][1] = 0
-        self._axes_level()
-        self._final_sync()
-        self.status.check_retry_result('done')
-        # Info
-        for axis in self.axes:
-            self.gcode.respond_info(f"{self.motion[axis]['out_msg']}\n")
-=======
-                if all(bool(self.motion[axis]['out_msg']) for axis in self.motion):
-                    return
-
-    def cmd_RUN_SYNC(self, gcmd):
-        self.motion = {}
-        self.retries = 0
-        # Live variables
-        axes_from_gcmd = gcmd.get('AXES', self.axes)
-        if any([axis.upper() not in self.axes for axis in axes_from_gcmd]):
-            raise self.gcode.error(f"Invalid axes parameter")
-        else:
-            self.axes = [axis.upper() for axis in axes_from_gcmd if axis.upper() in self.axes]
-        for axis in self.axes:
-            self.accel_chips[axis] = gcmd.get(f'ACCEL_CHIP_{axis}', self.accel_chips[axis])
-        self.retry_tolerance = gcmd.get_int('RETRY_TOLERANCE', self.retry_tolerance, minval=0, maxval=999999)
-        self.max_retries = gcmd.get_int('RETRIES', self.max_retries, minval=0, maxval=10)
-        # Run
-        self.status.reset()
-        self._homing()
-        self.gcode.respond_info('Motors synchronization started')
-        # Init axes
-        for axis in self.axes:
-            self.motion[axis] = {}
-            self.motion[axis]['chip_config'] = self.printer.lookup_object(self.accel_chips[axis])
-            stepper = 'stepper_' + axis.lower()
-            self.motion[axis]['stepper'] = stepper
-            self.motion[axis]['lookuped_steppers'] = [
-                self.force_move.lookup_stepper(stepper + str(n) if n else stepper) for n in range(2)]
-            self.motion[axis]['move_dir'] = [1, '']
-            rd, fspr = self.lookup_config(stepper, ['rotation_distance', 'full_steps_per_rotation'], 200)
-            self.motion[axis]['move_len'] = rd / fspr / self.microsteps
-            self.motion[axis]['move_msteps'] = 2
-            self.motion[axis]['actual_msteps'] = 0
-            self.motion[axis]['init_magnitude'] = self._measure(axis, True)
-            self.motion[axis]['magnitude'] = self.motion[axis]['init_magnitude']
-            self.motion[axis]['new_magnitude'] = 0
-            self.motion[axis]['out_msg'] = ''
-            self.gcode.respond_info(f"{axis}-Initial magnitude: {self.motion[axis]['init_magnitude']}")
-        max_ax = ''
-        if self.do_level and len(self.axes) > 1:
-            max_ax, min_ax = sorted(self.motion, key=lambda x: self.motion[x]['init_magnitude'], reverse=True)[:2]
-            self._axes_level(min_ax, max_ax)
-        self._final_sync(max_ax)
-        self.status.check_retry_result('done')
-        # Info
-        for _, params in self.motion.items():
-            self.gcode.respond_info(f"{params['out_msg']}\n")
-
-    def cmd_CALIBRATE_SYNC(self, gcmd):
-        # Calibrate sync model and model coeffs
-        from datetime import datetime
-        from textwrap import wrap
-        import multiprocessing
-        import matplotlib.pyplot as plt, matplotlib.ticker as ticker
-        from scipy.optimize import curve_fit
-
-        RESULTS_FOLDER = os.path.expanduser('~/printer_data/config/adxl_results/motors_sync')
-        RMSE_LIMIT = 20000
-
-        def check_export_path(path):
-            if not os.path.exists(path):
-                try:
-                    os.makedirs(path)
-                except OSError as e:
-                    raise self.gcode.error(f'Error generate path {path}: {e}')
-
-        def linear_model(x, a, b):
-            return a*x + b
-
-        def quadratic_model(x, a, b, c):
-            return a*x**2 + b*x + c
-
-        def power_model(x, a, b):
-            return a * np.power(x, b)
-
-        def root_model(x, a, b):
-            return a * np.sqrt(x) + b
-
-        def hyperbolic_model(x, a, b):
-            return a / x + b
-
-        def exponential_model(x, a, b, c):
-            return a * np.exp(b * x) + c
-
-        models = {
-            'Linear': linear_model,
-            'Quadratic': quadratic_model,
-            'Power': power_model,
-            'Root': root_model,
-            'Hyperbolic': hyperbolic_model,
-            'Exponential': exponential_model
-        }
-
-        linestyles = {
-            'Linear': '-.',
-            'Quadratic': '--',
-            'Power': ':',
-            'Root': '--',
-            'Hyperbolic': '-.',
-            'Exponential': ':'
-        }
-
-        colors = {
-            'Linear': '#DF8816',  # Dark Orange
-            'Quadratic': 'green',
-            'Power': 'cyan',
-            'Root': 'magenta',
-            'Hyperbolic': 'purple',
-            'Exponential': 'blue'
-        }
-
-        def find_best_func(x_data, y_data, accel_chip='', msteps=16):
-            maxfev = 999999999
-            params = {}
-            y_pred = {}
-            rmse = {}
-            for name, model in models.items():
-                params[name], _ = curve_fit(model, x_data, y_data, maxfev=maxfev)
-                y_pred[name] = model(x_data, *params[name])
-                rmse[name] = np.sqrt(np.mean((y_data - y_pred[name]) ** 2))
-            out = {}
-            for name, _ in models.items():
-                params_str = ','.join([f'{params[name][i]:.10f}' for i in range(len(params[name]))])
-                out[name] = {'val': rmse[name], 'params': params[name], 'equation': params_str}
-            sorted_out = sorted(out.keys(), key=lambda x: out[x]['val'])
-            string_cmd = ['Functions RMSE and coefficients']
-            for num, name in enumerate(sorted_out):
-                string_cmd.append(f'{name}: RMSE {out[name]["val"]:.0f} coeffs: {out[name]["equation"]}')
-            msg = plotter(out, sorted_out, x_data, y_data, accel_chip, msteps)
-            string_cmd.insert(0, msg)
-            return string_cmd
-
-        def plotter(out, sorted_out, x_data, y_data, accel_chip, msteps):
-            # Plotting
-            fig, ax = plt.subplots()
-            ax.scatter(x_data, y_data, label='Samples', color='red', zorder=2, s=10)
-            x_fit = np.linspace(min(x_data), max(x_data), 200)
-            for num, name in enumerate(sorted_out):
-                if out[name]['val'] < RMSE_LIMIT:
-                    string_graph = f"{name} RMSE: {out[name]['val']:.0f}"
-                    linestyle = linestyles[name]
-                    linewidth = 1
-                    color = colors[name]
-                    ax.plot(x_fit, models[name](x_fit, *out[name]['params']),
-                            label=string_graph, linestyle=linestyle, linewidth=linewidth, color=color)
-            ax.legend(loc='lower right', fontsize=6, framealpha=1, ncol=1)
-            now = datetime.now().strftime('%Y%m%d_%H%M%S')
-            lognames = [now, '_' + accel_chip]
-            title = f"Dependency of desynchronization and functions ({''.join(lognames)})"
-            ax.set_title('\n'.join(wrap(title, 66)), fontsize=10)
-            ax.set_xlabel(f'Microsteps: 1/{msteps}')
-            ax.set_xticks(np.arange(0, max(x_data) + 2.5, 2.5))
-            ax.xaxis.set_minor_locator(ticker.MultipleLocator(2.5))
-            ax.xaxis.set_minor_locator(ticker.AutoMinorLocator())
-            ax.set_ylabel('Magnitude')
-            ax.ticklabel_format(axis='y', style='scientific', scilimits=(0, 0))
-            ax.yaxis.set_minor_locator(ticker.AutoMinorLocator())
-            ax.grid(which='major', color='grey')
-            ax.grid(which='minor', color='lightgrey')
-            check_export_path(RESULTS_FOLDER)
-            png_path = os.path.join(RESULTS_FOLDER, f'interactive_plot_{accel_chip}_{now}.png')
-            plt.savefig(png_path, dpi=1000)
-            return f'Access to interactive plot at: {png_path}'
-
-        repeats = gcmd.get_int('REPEATS', 10, minval=1, maxval=100)
-        self.gcode.respond_info('Synchronizing before calibration')
-        self.cmd_RUN_SYNC(gcmd)
-        axis = self.axes[0]
-        m = self.motion[axis]
-        min_pos, max_pos, rd = self.lookup_config(
-            m['stepper'], ['position_min', 'position_max', 'rotation_distance'], 0)
-        peak_point = gcmd.get_int('PEAK_POINT', rd * 1250, minval=10000, maxval=999999)
-        center = min_pos + ((max_pos - min_pos) / 2)
-        pos = itertools.cycle([center - rd, center, center + rd])
-        max_steps = 0
-        invs = [1, -1]
-        y_samples = np.array([])
-        m['move_msteps'] = 1
-        for i in range(1, repeats + 1):
-            # Restore previous true magnitude after _final_sync() and after invs[-1]
-            m['new_magnitude'] = m['magnitude']
-            self.gcode.respond_info(f"Repeats: {i}/{repeats} Rise to {peak_point:.2f} and lower to ~0 magnitude")
-            self._send(f'G0 {axis}{next(pos)} F{self.travel_speed * 60}')
-            init = True
-            for inv in invs:
-                while True:
-                    if ((inv == 1 and m['new_magnitude'] > m['magnitude'] and m['new_magnitude'] < peak_point) or
-                         (inv == -1 and (m['new_magnitude'] < m['magnitude'] or m['new_magnitude'] > peak_point)) or
-                          init):
-                        if not (init and inv == 1):
-                            if m['new_magnitude'] > (max(y_samples) if y_samples.size > 0 else 0):
-                                max_steps += m['move_msteps']
-                            y_samples = np.append(y_samples, m['new_magnitude'])
-                        m['magnitude'] = m['new_magnitude']
-                        self._stepper_move(m['lookuped_steppers'][0], m['move_msteps'] * m['move_len'] * inv)
-                        m['actual_msteps'] += m['move_msteps'] * inv
-                        m['new_magnitude'] = self._measure(axis, True)
-                        self.gcode.respond_info(f"{axis}-New magnitude: {m['new_magnitude']} on "
-                                                f"{m['move_msteps'] * inv}/{self.microsteps} step move")
-                        init = False
-                    else:
-                        break
-            # Move on previous microstep
-            self._stepper_move(m['lookuped_steppers'][0], m['move_msteps'] * m['move_len'])
-            m['actual_msteps'] += m['move_msteps']
-        y_samples = np.sort(y_samples)
-        x_samples = np.linspace(0.01, max_steps, len(y_samples))
-        if self.debug:
-            self.gcode.respond_info(f"Y Samples: {', '.join([str(i) for i in y_samples])}")
-            self.gcode.respond_info(f"X samples: {', '.join([f'{i:.2f}' for i in x_samples])}")
-
-        def _samples_processing():
-            try:
-                os.nice(20)
-            except:
-                pass
-        msg = find_best_func(x_samples, y_samples, self.accel_chips[axis], self.microsteps)
-        for line in msg:
-            self.gcode.respond_info(str(line))
-
-        # Run plotter
-        proces = multiprocessing.Process(target=_samples_processing())
-        proces.daemon = False
-        proces.start()
->>>>>>> 37f89d21
-
-    def get_status(self, eventtime=None, user=False):
-        if not user:
-            return self.status.get_status(eventtime)
-        else:
-            now = self.printer.get_reactor().monotonic()
-            return bool(list(self.status.get_status(now).values())[0])
-
-def load_config(config):
-    return MotorsSync(config)
+# Motors synchronization script
+#
+# Copyright (C) 2024  Maksim Bolgov <maksim8024@gmail.com>
+#
+# This file may be distributed under the terms of the GNU GPLv3 license.
+import os, logging, time, itertools
+import numpy as np
+from . import z_tilt
+
+MEASURE_DELAY = 0.05        # Delay between damped oscillations and measurement
+AXES_LEVEL_DELTA = 2000     # Magnitude difference between axes
+MEDIAN_FILTER_WINDOW = 3    # Number of window lines
+
+class MotorsSync:
+    def __init__(self, config):
+        self.config = config
+        self.printer = config.get_printer()
+        self.gcode = self.printer.lookup_object('gcode')
+        self.gcode_move = self.printer.load_object(config, 'gcode_move')
+        self.force_move = self.printer.load_object(config, 'force_move')
+        self.stepper_en = self.printer.load_object(config, 'stepper_enable')
+        self.printer.register_event_handler("klippy:connect", self._handle_connect)
+        self.status = z_tilt.ZAdjustStatus(self.printer)
+        # Read config
+        self.axes, self.do_level = self._init_axes()
+        self.accel_chips = self._init_chips()
+        self.microsteps = self.config.getint('microsteps', default=16, minval=2, maxval=32)
+        self.solve_model, self.model_coeffs, self.extra_solve_model, self.extra_model_coeffs = self._init_model()
+        self.max_step_size = self.config.getint('max_step_size', default=5, minval=1, maxval=self.microsteps)
+        self.retry_tolerance = self.config.getint('retry_tolerance', default=999999, minval=0, maxval=999999)
+        self.max_retries = self.config.getint('retries', default=0, minval=0, maxval=10)
+        self.debug = self.config.getboolean('debug', default=False)
+        # Register commands
+        self.gcode.register_command('SYNC_MOTORS', self.cmd_RUN_SYNC, desc='Start 4WD synchronization')
+        self.gcode.register_command('SYNC_MOTORS_CALIBRATE', self.cmd_CALIBRATE_SYNC, desc='Calibrate synchronization')
+        # Variables
+
+    def _handle_connect(self):
+        self.toolhead = self.printer.lookup_object('toolhead')
+        self.travel_speed = self.toolhead.max_velocity / 2
+        self.travel_accel = min(self.toolhead.max_accel, 5000)
+
+    def lookup_config(self, section, section_entries, force_back=None):
+        out = []
+        section = self.config.getsection(section)
+        for value in section_entries:
+            try:
+                out.append(float(section.get(value, force_back)))
+            except:
+                out.append(section.get(value, force_back))
+        if None in out: raise
+        return out[0] if len(out) == 1 else out
+
+    def _init_axes(self):
+        valid_axes = ['X', 'Y']
+        kin = self.lookup_config('printer', ['kinematics'])
+        if kin == 'corexy':
+            do_level = True
+            axes = [a.upper() for a in self.config.getlist('axes', count=2, default=['x', 'y'])]
+        elif kin == 'cartesian':
+            do_level = False
+            axes = [a.upper() for a in self.config.getlist('axes')]
+        else:
+            raise self.config.error(f"Not supported kinematics '{kin}'")
+        if any([axis not in valid_axes for axis in axes]):
+            raise self.config.error('Invalid axes parameter')
+        return axes, do_level
+
+    def _init_chips(self):
+        chips = {}
+        for axis in self.axes:
+            chips[axis] = self.config.get(f'accel_chip_{axis.lower()}')
+        return chips
+
+    def _init_model(self):
+        pol_models = ['linear', 'quadratic', 'cubic', 'quartic', 'quintic',
+                  'sextic', 'septimic', 'octic', 'nonic', 'decic']
+        model = self.config.get('model', 'linear').lower()
+        coeffs = [chr(97 + i) for i in range(len(pol_models) + 1)]
+        coeffs_val = [float(arg) for arg in self.config.get('model_coeffs', '20000, 0').split(',')]
+        extra_model = self.config.get('extra_model', '').lower()
+        extra_coeffs_val = [float(arg) for arg in self.config.get('extra_model_coeffs', '0').split(',')]
+        model_coeffs = {arg: float(val) for arg, val in zip(coeffs, coeffs_val)}
+        supp_models = {
+            'power': {'args': {'count': 2, 'a': None}, 'func': self.power_model},
+            'root': {'args': {'count': 2, 'a': 0}, 'func': self.root_model},
+            'hyperbolic': {'args': {'count': 2, 'a': 0}, 'func': self.hyperbolic_model},
+            'exponential': {'args': {'count': 3, 'a': 0}, 'func': self.exponential_model}
+        }
+        for i, name in enumerate(pol_models, 2):
+            supp_models[name] = {'args': {'count': i, 'a': None}, 'func': self.polynomial_model}
+        if model in supp_models:
+            config = supp_models[model]
+            if len(model_coeffs) == config['args']['count']:
+                if config['args']['a'] == model_coeffs['a']:
+                    raise self.config.error(f"Coefficient 'a' cannot be zero for a {model} model")
+                return config['func'], list(model_coeffs.values()), extra_model, extra_coeffs_val
+            else:
+                raise self.config.error(f"{model.capitalize()}"
+                                        f" model requires {config['args']['count']} coefficients")
+        else:
+            raise self.config.error(f"Invalid model '{model}'")
+
+    def polynomial_model(self, fx):
+        if self.extra_solve_model:
+            extra_sol = np.roots([*self.extra_model_coeffs[:-1],
+                                  self.extra_model_coeffs[-1] - fx])
+            sol = np.roots([*self.model_coeffs[:-1], self.model_coeffs[-1] - fx])
+            closest = min(sol.real, key=lambda y: abs(y - max(extra_sol)))
+            return closest
+        else:
+            sol = np.roots([*self.model_coeffs[:-1], self.model_coeffs[-1] - fx])
+            return max(sol.real)
+
+    def power_model(self, fx):
+        a, b = self.model_coeffs
+        return (fx / a) ** (1 / b)
+
+    def root_model(self, fx):
+        a, b = self.model_coeffs
+        return (fx**2 - 2*b*fx + b**2) / a**2
+
+    def hyperbolic_model(self, fx):
+        a, b = self.model_coeffs
+        return a / (fx - b)
+
+    def exponential_model(self, fx):
+        a, b, c = self.model_coeffs
+        return np.log((fx - c) / a) / b
+
+    def _send(self, params):
+        self.gcode._process_commands([params], False)
+
+    def _stepper_switch(self, stepper, mode):
+        self.stepper_en.motor_debug_enable(stepper, mode)
+
+    def _stepper_move(self, stepper, dist):
+        self.force_move.manual_move(stepper, dist, 100, self.travel_accel)
+
+    def _buzz(self, axis):
+        # Fading oscillations
+        move_len = self.motion[axis]['move_len']
+        lookup_sec_stepper = self.motion[axis]['lookuped_steppers'][1]
+        self._stepper_switch(self.motion[axis]['stepper'], 0)
+        for i in reversed(range(0, int(0.4 / move_len))):
+            dist = round((move_len * 4 * i), 4)
+            self._stepper_move(lookup_sec_stepper, dist)
+            self._stepper_move(lookup_sec_stepper, -dist)
+
+    def _calc_magnitude(self, aclient):
+        # Calculate impact magnitude
+        if self.debug: start_time = time.perf_counter()
+        vect = np.array([[sample.accel_x, sample.accel_y, sample.accel_z]
+                         for sample in aclient.get_samples()])
+        cut = np.mean(vect[0:100, :], axis=0)
+        z_axis = np.abs(cut).argmax()
+        static = np.linalg.norm(cut[np.arange(3) != z_axis])
+        xy_vect = np.delete(vect, z_axis, axis=1)
+        # Add window mean filter
+        half_window = MEDIAN_FILTER_WINDOW // 2
+        magnitudes = np.linalg.norm(np.array(np.median(
+            [xy_vect[i - half_window:i + half_window + 1]
+             for i in range(half_window, len(xy_vect) - half_window)], axis=1)), axis=1)
+        # Return avg of 5 max magnitudes with deduction static
+        magnitude = np.mean(np.sort(magnitudes)[-5:])
+        if self.debug:
+            total_time = time.perf_counter()
+            self.gcode.respond_info(f'Static: {static:.2f}, calc time: {total_time - start_time:.6f} sec')
+        return np.around(magnitude - static, 2)
+
+    def _measure(self, axis, buzz=True):
+        # Measure the impact
+        stepper = self.motion[axis]['stepper']
+        if buzz: self._buzz(axis)
+        self._stepper_switch(stepper, 1)
+        self._stepper_switch(stepper, 0)
+        aclient = self.motion[axis]['chip_config'].start_internal_client()
+        self.toolhead.dwell(MEASURE_DELAY)
+        self._stepper_switch(stepper, 1)
+        self.toolhead.dwell(MEASURE_DELAY)
+        aclient.finish_measurements()
+        return self._calc_magnitude(aclient)
+
+    def _homing(self):
+        # Homing and going to center
+        now = self.printer.get_reactor().monotonic()
+        kin_status = self.toolhead.get_kinematics().get_status(now)
+        center = {}
+        for axis in self.axes:
+            stepper = 'stepper_' + axis.lower()
+            min_pos, max_pos = self.lookup_config(stepper, ['position_min', 'position_max'], 0)
+            center[axis] = min_pos + (max_pos - min_pos) / 2
+        if ''.join(self.axes).lower() not in kin_status['homed_axes']:
+            self._send(f"G28 {' '.join(self.axes)}")
+        self._send(f"G0 {' '.join(f'{axis}{pos}' for axis, pos in center.items())}")
+        self.toolhead.wait_moves()
+
+    def _detect_move_dir(self, axis):
+        # Determine movement direction
+        m = self.motion[axis]
+        self._stepper_move(m['lookuped_steppers'][0], m['move_msteps'] * m['move_len'])
+        m['actual_msteps'] += m['move_msteps']
+        m['new_magnitude'] = self._measure(axis, True)
+        self.gcode.respond_info(f"{axis}-New magnitude: {m['new_magnitude']} "
+                                f"on {m['move_dir'][0] * m['move_msteps']}/{self.microsteps} step move")
+        m['move_dir'] = [-1, 'Backward'] if (m['new_magnitude'] > m['magnitude']) else [1, 'Forward']
+        self.gcode.respond_info(f"{axis}-Movement direction: {m['move_dir'][1]}")
+        m['magnitude'] = m['new_magnitude']
+
+    def _axes_level(self, min_ax, max_ax):
+        # Axes leveling by magnitude
+        m = self.motion[max_ax]
+        s = self.motion[min_ax]
+        delta = round(m['init_magnitude'] - s['init_magnitude'], 2)
+        if delta > AXES_LEVEL_DELTA:
+            self.gcode.respond_info(f'Start axes level, delta: {delta}')
+            force_exit = False
+            while True:
+                if not m['move_dir'][1]:
+                    self._detect_move_dir(max_ax)
+                delta = int(self.solve_model(m['magnitude']) - self.solve_model(s['magnitude']))
+                m['move_msteps'] = min(max(delta, 1), self.max_step_size)
+                self._stepper_move(m['lookuped_steppers'][0], m['move_msteps'] * m['move_len'] * m['move_dir'][0])
+                m['actual_msteps'] += m['move_msteps'] * m['move_dir'][0]
+                m['new_magnitude'] = self._measure(max_ax, True)
+                self.gcode.respond_info(f"{max_ax}-New magnitude: {m['new_magnitude']} on"
+                                        f" {m['move_msteps'] * m['move_dir'][0]}/{self.microsteps} step move")
+                if m['new_magnitude'] > m['magnitude']:
+                    self._stepper_move(m['lookuped_steppers'][0], m['move_msteps']
+                                       * m['move_len'] * m['move_dir'][0] * -1)
+                    m['actual_msteps'] -= m['move_msteps'] * m['move_dir'][0]
+                    if self.retry_tolerance and m['magnitude'] > self.retry_tolerance:
+                        self.retries += 1
+                        if self.retries > self.max_retries:
+                            self.gcode.respond_info(
+                                f"{max_ax} Motors adjusted by {m['actual_msteps']}/"
+                                f"{self.microsteps} step, magnitude {m['init_magnitude']} --> {m['magnitude']}")
+                            raise self.gcode.error('Too many retries')
+                        self.gcode.respond_info(
+                            f"Retries: {self.retries}/{self.max_retries} Data in loop is incorrect! ")
+                        m['move_dir'][1] = ''
+                        continue
+                    force_exit = True
+                delta = round(m['new_magnitude'] - s['init_magnitude'], 2)
+                if delta < AXES_LEVEL_DELTA or m['new_magnitude'] < s['init_magnitude'] or force_exit:
+                    m['magnitude'] = m['new_magnitude']
+                    self.gcode.respond_info(f"Axes are leveled: {max_ax}: {m['init_magnitude']} --> "
+                                            f"{m['new_magnitude']} {min_ax}: {s['init_magnitude']}, delta: {delta}")
+                    # Measure new shifted magnitude on sond axis
+                    s['magnitude'] = self._measure(min_ax, True)
+                    self.gcode.respond_info(f"{min_ax}-New magnitude: {s['magnitude']}")
+                    return
+                m['magnitude'] = m['new_magnitude']
+                continue
+
+    def _final_sync(self, max_ax):
+        # Axes calibration to zero magnitude
+        axes = self.axes[::-1] if max_ax == self.axes[0] else self.axes
+        for axis in itertools.cycle(axes):
+            m = self.motion[axis]
+            if not m['out_msg']:
+                if not m['move_dir'][1]:
+                    self._detect_move_dir(axis)
+                m['move_msteps'] = min(max(int(self.solve_model(m['magnitude'])), 1), self.max_step_size)
+                self._stepper_move(m['lookuped_steppers'][0], m['move_msteps'] * m['move_len'] * m['move_dir'][0])
+                m['actual_msteps'] += m['move_msteps'] * m['move_dir'][0]
+                m['new_magnitude'] = self._measure(axis, True)
+                self.gcode.respond_info(f"{axis}-New magnitude: {m['new_magnitude']} on "
+                                        f"{m['move_msteps'] * m['move_dir'][0]}/{self.microsteps} step move")
+                if m['new_magnitude'] > m['magnitude']:
+                    # Move on previous microstep
+                    self._stepper_move(m['lookuped_steppers'][0],
+                                       m['move_msteps'] * m['move_len'] * m['move_dir'][0] * -1)
+                    m['actual_msteps'] -= m['move_msteps'] * m['move_dir'][0]
+                    if self.retry_tolerance and m['magnitude'] > self.retry_tolerance:
+                        self.retries += 1
+                        if self.retries > self.max_retries:
+                            self.gcode.respond_info(
+                                f"{axis} Motors adjusted by {m['actual_msteps']}/{self.microsteps}"
+                                f" step, magnitude {m['init_magnitude']} --> {m['magnitude']}")
+                            raise self.gcode.error('Too many retries')
+                        self.gcode.respond_info(
+                            f"{axis} Retries: {self.retries}/{self.max_retries} Back on last magnitude: {m['magnitude']}"
+                            f" on {m['actual_msteps']}/{self.microsteps} step to reach {self.retry_tolerance}")
+                        m['move_dir'][1] = ''
+                        continue
+                    m['out_msg'] = (f"{axis}-Motors adjusted by {m['actual_msteps']}/"
+                                f"{self.microsteps} step, magnitude {m['init_magnitude']} --> {m['magnitude']}")
+                    continue
+                m['magnitude'] = m['new_magnitude']
+            else:
+                if all(bool(self.motion[axis]['out_msg']) for axis in self.motion):
+                    return
+
+    def cmd_RUN_SYNC(self, gcmd):
+        self.motion = {}
+        self.retries = 0
+        # Live variables
+        axes_from_gcmd = gcmd.get('AXES', self.axes)
+        if any([axis.upper() not in self.axes for axis in axes_from_gcmd]):
+            raise self.gcode.error(f"Invalid axes parameter")
+        else:
+            self.axes = [axis.upper() for axis in axes_from_gcmd if axis.upper() in self.axes]
+        for axis in self.axes:
+            self.accel_chips[axis] = gcmd.get(f'ACCEL_CHIP_{axis}', self.accel_chips[axis])
+        self.retry_tolerance = gcmd.get_int('RETRY_TOLERANCE', self.retry_tolerance, minval=0, maxval=999999)
+        self.max_retries = gcmd.get_int('RETRIES', self.max_retries, minval=0, maxval=10)
+        # Run
+        self.status.reset()
+        self._homing()
+        self.gcode.respond_info('Motors synchronization started')
+        # Init axes
+        for axis in self.axes:
+            self.motion[axis] = {}
+            self.motion[axis]['chip_config'] = self.printer.lookup_object(self.accel_chips[axis])
+            stepper = 'stepper_' + axis.lower()
+            self.motion[axis]['stepper'] = stepper
+            self.motion[axis]['lookuped_steppers'] = [
+                self.force_move.lookup_stepper(stepper + str(n) if n else stepper) for n in range(2)]
+            self.motion[axis]['move_dir'] = [1, '']
+            rd, fspr = self.lookup_config(stepper, ['rotation_distance', 'full_steps_per_rotation'], 200)
+            self.motion[axis]['move_len'] = rd / fspr / self.microsteps
+            self.motion[axis]['move_msteps'] = 2
+            self.motion[axis]['actual_msteps'] = 0
+            self.motion[axis]['init_magnitude'] = self._measure(axis, True)
+            self.motion[axis]['magnitude'] = self.motion[axis]['init_magnitude']
+            self.motion[axis]['new_magnitude'] = 0
+            self.motion[axis]['out_msg'] = ''
+            self.gcode.respond_info(f"{axis}-Initial magnitude: {self.motion[axis]['init_magnitude']}")
+        max_ax = ''
+        if self.do_level and len(self.axes) > 1:
+            max_ax, min_ax = sorted(self.motion, key=lambda x: self.motion[x]['init_magnitude'], reverse=True)[:2]
+            self._axes_level(min_ax, max_ax)
+        self._final_sync(max_ax)
+        self.status.check_retry_result('done')
+        # Info
+        for _, params in self.motion.items():
+            self.gcode.respond_info(f"{params['out_msg']}\n")
+
+    def cmd_CALIBRATE_SYNC(self, gcmd):
+        # Calibrate sync model and model coeffs
+        from datetime import datetime
+        from textwrap import wrap
+        import multiprocessing
+        import matplotlib.pyplot as plt, matplotlib.ticker as ticker
+        from scipy.optimize import curve_fit
+
+        RESULTS_FOLDER = os.path.expanduser('~/printer_data/config/adxl_results/motors_sync')
+        RMSE_LIMIT = 20000
+
+        def check_export_path(path):
+            if not os.path.exists(path):
+                try:
+                    os.makedirs(path)
+                except OSError as e:
+                    raise self.gcode.error(f'Error generate path {path}: {e}')
+
+        def linear_model(x, a, b):
+            return a*x + b
+
+        def quadratic_model(x, a, b, c):
+            return a*x**2 + b*x + c
+
+        def power_model(x, a, b):
+            return a * np.power(x, b)
+
+        def root_model(x, a, b):
+            return a * np.sqrt(x) + b
+
+        def hyperbolic_model(x, a, b):
+            return a / x + b
+
+        def exponential_model(x, a, b, c):
+            return a * np.exp(b * x) + c
+
+        models = {
+            'Linear': linear_model,
+            'Quadratic': quadratic_model,
+            'Power': power_model,
+            'Root': root_model,
+            'Hyperbolic': hyperbolic_model,
+            'Exponential': exponential_model
+        }
+
+        linestyles = {
+            'Linear': '-.',
+            'Quadratic': '--',
+            'Power': ':',
+            'Root': '--',
+            'Hyperbolic': '-.',
+            'Exponential': ':'
+        }
+
+        colors = {
+            'Linear': '#DF8816',  # Dark Orange
+            'Quadratic': 'green',
+            'Power': 'cyan',
+            'Root': 'magenta',
+            'Hyperbolic': 'purple',
+            'Exponential': 'blue'
+        }
+
+        def find_best_func(x_data, y_data, accel_chip='', msteps=16):
+            maxfev = 999999999
+            params = {}
+            y_pred = {}
+            rmse = {}
+            for name, model in models.items():
+                params[name], _ = curve_fit(model, x_data, y_data, maxfev=maxfev)
+                y_pred[name] = model(x_data, *params[name])
+                rmse[name] = np.sqrt(np.mean((y_data - y_pred[name]) ** 2))
+            out = {}
+            for name, _ in models.items():
+                params_str = ','.join([f'{params[name][i]:.10f}' for i in range(len(params[name]))])
+                out[name] = {'val': rmse[name], 'params': params[name], 'equation': params_str}
+            sorted_out = sorted(out.keys(), key=lambda x: out[x]['val'])
+            string_cmd = ['Functions RMSE and coefficients']
+            for num, name in enumerate(sorted_out):
+                string_cmd.append(f'{name}: RMSE {out[name]["val"]:.0f} coeffs: {out[name]["equation"]}')
+            msg = plotter(out, sorted_out, x_data, y_data, accel_chip, msteps)
+            string_cmd.insert(0, msg)
+            return string_cmd
+
+        def plotter(out, sorted_out, x_data, y_data, accel_chip, msteps):
+            # Plotting
+            fig, ax = plt.subplots()
+            ax.scatter(x_data, y_data, label='Samples', color='red', zorder=2, s=10)
+            x_fit = np.linspace(min(x_data), max(x_data), 200)
+            for num, name in enumerate(sorted_out):
+                if out[name]['val'] < RMSE_LIMIT:
+                    string_graph = f"{name} RMSE: {out[name]['val']:.0f}"
+                    linestyle = linestyles[name]
+                    linewidth = 1
+                    color = colors[name]
+                    ax.plot(x_fit, models[name](x_fit, *out[name]['params']),
+                            label=string_graph, linestyle=linestyle, linewidth=linewidth, color=color)
+            ax.legend(loc='lower right', fontsize=6, framealpha=1, ncol=1)
+            now = datetime.now().strftime('%Y%m%d_%H%M%S')
+            lognames = [now, '_' + accel_chip]
+            title = f"Dependency of desynchronization and functions ({''.join(lognames)})"
+            ax.set_title('\n'.join(wrap(title, 66)), fontsize=10)
+            ax.set_xlabel(f'Microsteps: 1/{msteps}')
+            ax.set_xticks(np.arange(0, max(x_data) + 2.5, 2.5))
+            ax.xaxis.set_minor_locator(ticker.MultipleLocator(2.5))
+            ax.xaxis.set_minor_locator(ticker.AutoMinorLocator())
+            ax.set_ylabel('Magnitude')
+            ax.ticklabel_format(axis='y', style='scientific', scilimits=(0, 0))
+            ax.yaxis.set_minor_locator(ticker.AutoMinorLocator())
+            ax.grid(which='major', color='grey')
+            ax.grid(which='minor', color='lightgrey')
+            check_export_path(RESULTS_FOLDER)
+            png_path = os.path.join(RESULTS_FOLDER, f'interactive_plot_{accel_chip}_{now}.png')
+            plt.savefig(png_path, dpi=1000)
+            return f'Access to interactive plot at: {png_path}'
+
+        repeats = gcmd.get_int('REPEATS', 10, minval=1, maxval=100)
+        self.gcode.respond_info('Synchronizing before calibration')
+        self.cmd_RUN_SYNC(gcmd)
+        axis = self.axes[0]
+        m = self.motion[axis]
+        min_pos, max_pos, rd = self.lookup_config(
+            m['stepper'], ['position_min', 'position_max', 'rotation_distance'], 0)
+        peak_point = gcmd.get_int('PEAK_POINT', rd * 1250, minval=10000, maxval=999999)
+        center = min_pos + ((max_pos - min_pos) / 2)
+        pos = itertools.cycle([center - rd, center, center + rd])
+        max_steps = 0
+        invs = [1, -1]
+        y_samples = np.array([])
+        m['move_msteps'] = 1
+        for i in range(1, repeats + 1):
+            # Restore previous true magnitude after _final_sync() and after invs[-1]
+            m['new_magnitude'] = m['magnitude']
+            self.gcode.respond_info(f"Repeats: {i}/{repeats} Rise to {peak_point:.2f} and lower to ~0 magnitude")
+            self._send(f'G0 {axis}{next(pos)} F{self.travel_speed * 60}')
+            init = True
+            for inv in invs:
+                while True:
+                    if ((inv == 1 and m['new_magnitude'] > m['magnitude'] and m['new_magnitude'] < peak_point) or
+                         (inv == -1 and (m['new_magnitude'] < m['magnitude'] or m['new_magnitude'] > peak_point)) or
+                          init):
+                        if not (init and inv == 1):
+                            if m['new_magnitude'] > (max(y_samples) if y_samples.size > 0 else 0):
+                                max_steps += m['move_msteps']
+                            y_samples = np.append(y_samples, m['new_magnitude'])
+                        m['magnitude'] = m['new_magnitude']
+                        self._stepper_move(m['lookuped_steppers'][0], m['move_msteps'] * m['move_len'] * inv)
+                        m['actual_msteps'] += m['move_msteps'] * inv
+                        m['new_magnitude'] = self._measure(axis, True)
+                        self.gcode.respond_info(f"{axis}-New magnitude: {m['new_magnitude']} on "
+                                                f"{m['move_msteps'] * inv}/{self.microsteps} step move")
+                        init = False
+                    else:
+                        break
+            # Move on previous microstep
+            self._stepper_move(m['lookuped_steppers'][0], m['move_msteps'] * m['move_len'])
+            m['actual_msteps'] += m['move_msteps']
+        y_samples = np.sort(y_samples)
+        x_samples = np.linspace(0.01, max_steps, len(y_samples))
+        if self.debug:
+            self.gcode.respond_info(f"Y Samples: {', '.join([str(i) for i in y_samples])}")
+            self.gcode.respond_info(f"X samples: {', '.join([f'{i:.2f}' for i in x_samples])}")
+
+        def _samples_processing():
+            try:
+                os.nice(20)
+            except:
+                pass
+        msg = find_best_func(x_samples, y_samples, self.accel_chips[axis], self.microsteps)
+        for line in msg:
+            self.gcode.respond_info(str(line))
+
+        # Run plotter
+        proces = multiprocessing.Process(target=_samples_processing())
+        proces.daemon = False
+        proces.start()
+
+    def get_status(self, eventtime=None, user=False):
+        if not user:
+            return self.status.get_status(eventtime)
+        else:
+            now = self.printer.get_reactor().monotonic()
+            return bool(list(self.status.get_status(now).values())[0])
+
+def load_config(config):
+    return MotorsSync(config)